--- conflicted
+++ resolved
@@ -14,7 +14,6 @@
     'SampleAgent': '#e6f3ff',
     'ColorTrendAgent': '#e6ffe6',
     'PhosphorDataResearchAgent': '#fff2e6',
-<<<<<<< HEAD
     'MatDXTrendAgent': '#e6e6ff',
     'ESTMTrendAgent': '#e6f9ff',
     'PhosphorTrendAgent': '#ffe6f2',
@@ -25,20 +24,11 @@
     'DFTPOSCARAgent': '#fff0f1',
     'MPAgent': '#c4c7e2',
     'DatabaseAgent': '#d2e9e1',
-=======
-    'MatDXTrendAgent': '#ffe6e6',
-    'ESTMTrendAgent': '#ffe6e6',
-    'PhosphorTrendAgent': '#ffe6e6',
-    'PhosphorLookupAgent': '#ffe6e6',
-    'RecommendAgent': '#ffe6e6',
-    'TrendAgent': '#ffe6e6',
->>>>>>> 2858f2a9
 }
 
 agent_emoji = {
     "MainAgent": "💻",
     "SampleAgent": "🔍",
-<<<<<<< HEAD
     'ColorTrendAgent': '🎨',
     'PhosphorDataResearchAgent': '📊',
     'MatDXTrendAgent': '🧪',
@@ -51,16 +41,6 @@
     'DFTPOSCARAgent': '🔧',
     'MPAgent': '🔎',
     'DatabaseAgent': '',
-=======
-    'ColorTrendAgent': '🔍',
-    'PhosphorDataResearchAgent': '🔍',
-    'MatDXTrendAgent': '🔍',
-    'ESTMTrendAgent': '🔍',
-    'PhosphorTrendAgent': '🔍',
-    'PhosphorLookupAgent': '🔍',
-    'RecommendAgent': '🔍',
-    'TrendAgent': '🔍',
->>>>>>> 2858f2a9
 }
 
 
