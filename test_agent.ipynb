{
 "cells": [
  {
   "cell_type": "code",
   "execution_count": 1,
   "id": "45fbf17a",
   "metadata": {},
   "outputs": [],
   "source": [
    "%load_ext autoreload\n",
    "%autoreload 2"
   ]
  },
  {
   "cell_type": "code",
<<<<<<< HEAD
   "execution_count": null,
=======
   "execution_count": 7,
>>>>>>> 93abebf5
   "id": "28758f21",
   "metadata": {},
   "outputs": [],
   "source": [
    "from chemdx_agent.main_agent import run_main_agent\n",
    "from chemdx_agent.schema import AgentState"
   ]
  },
  {
   "cell_type": "code",
   "execution_count": 8,
   "id": "ef74aa9c",
   "metadata": {},
   "outputs": [],
   "source": [
    "deps = AgentState()"
   ]
  },
  {
   "cell_type": "code",
<<<<<<< HEAD
   "execution_count": 4,
=======
   "execution_count": null,
   "id": "bef2c4b4",
   "metadata": {},
   "outputs": [
    {
     "ename": "AttributeError",
     "evalue": "'AgentState' object has no attribute '_lock'",
     "output_type": "error",
     "traceback": [
      "\u001b[0;31m---------------------------------------------------------------------------\u001b[0m",
      "\u001b[0;31mAttributeError\u001b[0m                            Traceback (most recent call last)",
      "Cell \u001b[0;32mIn[11], line 1\u001b[0m\n\u001b[0;32m----> 1\u001b[0m \u001b[43mdeps\u001b[49m\u001b[38;5;241;43m.\u001b[39;49m\u001b[43m_lock\u001b[49m\n",
      "File \u001b[0;32m/opt/homebrew/Caskroom/miniconda/base/envs/safety_sdl/lib/python3.10/site-packages/pydantic/main.py:991\u001b[0m, in \u001b[0;36mBaseModel.__getattr__\u001b[0;34m(self, item)\u001b[0m\n\u001b[1;32m    988\u001b[0m     \u001b[38;5;28;01mreturn\u001b[39;00m \u001b[38;5;28msuper\u001b[39m()\u001b[38;5;241m.\u001b[39m\u001b[38;5;21m__getattribute__\u001b[39m(item)  \u001b[38;5;66;03m# Raises AttributeError if appropriate\u001b[39;00m\n\u001b[1;32m    989\u001b[0m \u001b[38;5;28;01melse\u001b[39;00m:\n\u001b[1;32m    990\u001b[0m     \u001b[38;5;66;03m# this is the current error\u001b[39;00m\n\u001b[0;32m--> 991\u001b[0m     \u001b[38;5;28;01mraise\u001b[39;00m \u001b[38;5;167;01mAttributeError\u001b[39;00m(\u001b[38;5;124mf\u001b[39m\u001b[38;5;124m'\u001b[39m\u001b[38;5;132;01m{\u001b[39;00m\u001b[38;5;28mtype\u001b[39m(\u001b[38;5;28mself\u001b[39m)\u001b[38;5;241m.\u001b[39m\u001b[38;5;18m__name__\u001b[39m\u001b[38;5;132;01m!r}\u001b[39;00m\u001b[38;5;124m object has no attribute \u001b[39m\u001b[38;5;132;01m{\u001b[39;00mitem\u001b[38;5;132;01m!r}\u001b[39;00m\u001b[38;5;124m'\u001b[39m)\n",
      "\u001b[0;31mAttributeError\u001b[0m: 'AgentState' object has no attribute '_lock'"
     ]
    }
   ],
   "source": [
    "deps.lock"
   ]
  },
  {
   "cell_type": "code",
   "execution_count": 10,
>>>>>>> 93abebf5
   "id": "8a374328",
   "metadata": {},
   "outputs": [
    {
     "name": "stderr",
     "output_type": "stream",
     "text": [
<<<<<<< HEAD
      "[Question] call sampleagent and run any function with any argument\n",
      "[SampleAgent] Message2Agent: Hello, can you run a function for me?\n",
      "[SampleAgent] Action: User asked to run a function, but did not specify which one or provide details.\n",
      "[SampleAgent] Result: Unable to execute a function without specific details. Please provide the function name and required arguments.\n",
      "[Final Answer] The sample agent was called, but it could not execute a function because no specific function name or arguments were provided.\n",
      "[Evaluation] The task was not completed successfully because the request lacked necessary details.\n"
=======
      "[Question] what is the Ba2BiV3O11 emission max, decay time, and color\n",
      "[SampleAgent] Message2Agent: Retrieve the emission maximum, decay time, and color of Ba2BiV3O11 from the ChemDX database.\n"
     ]
    },
    {
     "ename": "AttributeError",
     "evalue": "'AgentState' object has no attribute '_lock'",
     "output_type": "error",
     "traceback": [
      "\u001b[0;31m---------------------------------------------------------------------------\u001b[0m",
      "\u001b[0;31mAttributeError\u001b[0m                            Traceback (most recent call last)",
      "Cell \u001b[0;32mIn[10], line 1\u001b[0m\n\u001b[0;32m----> 1\u001b[0m result \u001b[38;5;241m=\u001b[39m \u001b[38;5;28;01mawait\u001b[39;00m run_main_agent(\u001b[38;5;124m\"\u001b[39m\u001b[38;5;124mwhat is the Ba2BiV3O11 emission max, decay time, and color\u001b[39m\u001b[38;5;124m\"\u001b[39m, deps\u001b[38;5;241m=\u001b[39mdeps)\n",
      "File \u001b[0;32m~/VisualStudio/krict_hackathon/chemdx_agent/main_agent.py:38\u001b[0m, in \u001b[0;36mrun_main_agent\u001b[0;34m(message, deps)\u001b[0m\n\u001b[1;32m     36\u001b[0m logger\u001b[38;5;241m.\u001b[39minfo(\u001b[38;5;124mf\u001b[39m\u001b[38;5;124m\"\u001b[39m\u001b[38;5;124m[Question] \u001b[39m\u001b[38;5;132;01m{\u001b[39;00mmessage\u001b[38;5;132;01m}\u001b[39;00m\u001b[38;5;124m\"\u001b[39m)\n\u001b[1;32m     37\u001b[0m deps\u001b[38;5;241m.\u001b[39mmain_task \u001b[38;5;241m=\u001b[39m message\n\u001b[0;32m---> 38\u001b[0m result \u001b[38;5;241m=\u001b[39m \u001b[38;5;28;01mawait\u001b[39;00m main_agent\u001b[38;5;241m.\u001b[39mrun(message, deps\u001b[38;5;241m=\u001b[39mdeps)\n\u001b[1;32m     39\u001b[0m output \u001b[38;5;241m=\u001b[39m result\u001b[38;5;241m.\u001b[39moutput\n\u001b[1;32m     40\u001b[0m logger\u001b[38;5;241m.\u001b[39minfo(\u001b[38;5;124mf\u001b[39m\u001b[38;5;124m\"\u001b[39m\u001b[38;5;124m[Final Answer] \u001b[39m\u001b[38;5;132;01m{\u001b[39;00moutput\u001b[38;5;241m.\u001b[39mfinal_answer\u001b[38;5;132;01m}\u001b[39;00m\u001b[38;5;124m\"\u001b[39m)\n",
      "File \u001b[0;32m/opt/homebrew/Caskroom/miniconda/base/envs/safety_sdl/lib/python3.10/site-packages/pydantic_ai/agent.py:484\u001b[0m, in \u001b[0;36mAgent.run\u001b[0;34m(self, user_prompt, output_type, message_history, model, deps, model_settings, usage_limits, usage, infer_name, **_deprecated_kwargs)\u001b[0m\n\u001b[1;32m    472\u001b[0m     output_type \u001b[38;5;241m=\u001b[39m _deprecated_kwargs[\u001b[38;5;124m'\u001b[39m\u001b[38;5;124mresult_type\u001b[39m\u001b[38;5;124m'\u001b[39m]\n\u001b[1;32m    474\u001b[0m \u001b[38;5;28;01masync\u001b[39;00m \u001b[38;5;28;01mwith\u001b[39;00m \u001b[38;5;28mself\u001b[39m\u001b[38;5;241m.\u001b[39miter(\n\u001b[1;32m    475\u001b[0m     user_prompt\u001b[38;5;241m=\u001b[39muser_prompt,\n\u001b[1;32m    476\u001b[0m     output_type\u001b[38;5;241m=\u001b[39moutput_type,\n\u001b[0;32m   (...)\u001b[0m\n\u001b[1;32m    482\u001b[0m     usage\u001b[38;5;241m=\u001b[39musage,\n\u001b[1;32m    483\u001b[0m ) \u001b[38;5;28;01mas\u001b[39;00m agent_run:\n\u001b[0;32m--> 484\u001b[0m     \u001b[38;5;28;01masync\u001b[39;00m \u001b[38;5;28;01mfor\u001b[39;00m _ \u001b[38;5;129;01min\u001b[39;00m agent_run:\n\u001b[1;32m    485\u001b[0m         \u001b[38;5;28;01mpass\u001b[39;00m\n\u001b[1;32m    487\u001b[0m \u001b[38;5;28;01massert\u001b[39;00m agent_run\u001b[38;5;241m.\u001b[39mresult \u001b[38;5;129;01mis\u001b[39;00m \u001b[38;5;129;01mnot\u001b[39;00m \u001b[38;5;28;01mNone\u001b[39;00m, \u001b[38;5;124m'\u001b[39m\u001b[38;5;124mThe graph run did not finish properly\u001b[39m\u001b[38;5;124m'\u001b[39m\n",
      "File \u001b[0;32m/opt/homebrew/Caskroom/miniconda/base/envs/safety_sdl/lib/python3.10/site-packages/pydantic_ai/agent.py:1963\u001b[0m, in \u001b[0;36mAgentRun.__anext__\u001b[0;34m(self)\u001b[0m\n\u001b[1;32m   1959\u001b[0m \u001b[38;5;28;01masync\u001b[39;00m \u001b[38;5;28;01mdef\u001b[39;00m\u001b[38;5;250m \u001b[39m\u001b[38;5;21m__anext__\u001b[39m(\n\u001b[1;32m   1960\u001b[0m     \u001b[38;5;28mself\u001b[39m,\n\u001b[1;32m   1961\u001b[0m ) \u001b[38;5;241m-\u001b[39m\u001b[38;5;241m>\u001b[39m _agent_graph\u001b[38;5;241m.\u001b[39mAgentNode[AgentDepsT, OutputDataT] \u001b[38;5;241m|\u001b[39m End[FinalResult[OutputDataT]]:\n\u001b[1;32m   1962\u001b[0m \u001b[38;5;250m    \u001b[39m\u001b[38;5;124;03m\"\"\"Advance to the next node automatically based on the last returned node.\"\"\"\u001b[39;00m\n\u001b[0;32m-> 1963\u001b[0m     next_node \u001b[38;5;241m=\u001b[39m \u001b[38;5;28;01mawait\u001b[39;00m \u001b[38;5;28mself\u001b[39m\u001b[38;5;241m.\u001b[39m_graph_run\u001b[38;5;241m.\u001b[39m\u001b[38;5;21m__anext__\u001b[39m()\n\u001b[1;32m   1964\u001b[0m     \u001b[38;5;28;01mif\u001b[39;00m _agent_graph\u001b[38;5;241m.\u001b[39mis_agent_node(next_node):\n\u001b[1;32m   1965\u001b[0m         \u001b[38;5;28;01mreturn\u001b[39;00m next_node\n",
      "File \u001b[0;32m/opt/homebrew/Caskroom/miniconda/base/envs/safety_sdl/lib/python3.10/site-packages/pydantic_graph/graph.py:809\u001b[0m, in \u001b[0;36mGraphRun.__anext__\u001b[0;34m(self)\u001b[0m\n\u001b[1;32m    806\u001b[0m \u001b[38;5;28;01mif\u001b[39;00m \u001b[38;5;28misinstance\u001b[39m(\u001b[38;5;28mself\u001b[39m\u001b[38;5;241m.\u001b[39m_next_node, End):\n\u001b[1;32m    807\u001b[0m     \u001b[38;5;28;01mraise\u001b[39;00m \u001b[38;5;167;01mStopAsyncIteration\u001b[39;00m\n\u001b[0;32m--> 809\u001b[0m \u001b[38;5;28;01mreturn\u001b[39;00m \u001b[38;5;28;01mawait\u001b[39;00m \u001b[38;5;28mself\u001b[39m\u001b[38;5;241m.\u001b[39mnext(\u001b[38;5;28mself\u001b[39m\u001b[38;5;241m.\u001b[39m_next_node)\n",
      "File \u001b[0;32m/opt/homebrew/Caskroom/miniconda/base/envs/safety_sdl/lib/python3.10/site-packages/pydantic_graph/graph.py:782\u001b[0m, in \u001b[0;36mGraphRun.next\u001b[0;34m(self, node)\u001b[0m\n\u001b[1;32m    780\u001b[0m     \u001b[38;5;28;01masync\u001b[39;00m \u001b[38;5;28;01mwith\u001b[39;00m \u001b[38;5;28mself\u001b[39m\u001b[38;5;241m.\u001b[39mpersistence\u001b[38;5;241m.\u001b[39mrecord_run(node_snapshot_id):\n\u001b[1;32m    781\u001b[0m         ctx \u001b[38;5;241m=\u001b[39m GraphRunContext(\u001b[38;5;28mself\u001b[39m\u001b[38;5;241m.\u001b[39mstate, \u001b[38;5;28mself\u001b[39m\u001b[38;5;241m.\u001b[39mdeps)\n\u001b[0;32m--> 782\u001b[0m         \u001b[38;5;28mself\u001b[39m\u001b[38;5;241m.\u001b[39m_next_node \u001b[38;5;241m=\u001b[39m \u001b[38;5;28;01mawait\u001b[39;00m node\u001b[38;5;241m.\u001b[39mrun(ctx)\n\u001b[1;32m    784\u001b[0m \u001b[38;5;28;01mif\u001b[39;00m \u001b[38;5;28misinstance\u001b[39m(\u001b[38;5;28mself\u001b[39m\u001b[38;5;241m.\u001b[39m_next_node, End):\n\u001b[1;32m    785\u001b[0m     \u001b[38;5;28mself\u001b[39m\u001b[38;5;241m.\u001b[39m_snapshot_id \u001b[38;5;241m=\u001b[39m \u001b[38;5;28mself\u001b[39m\u001b[38;5;241m.\u001b[39m_next_node\u001b[38;5;241m.\u001b[39mget_snapshot_id()\n",
      "File \u001b[0;32m/opt/homebrew/Caskroom/miniconda/base/envs/safety_sdl/lib/python3.10/site-packages/pydantic_ai/_agent_graph.py:443\u001b[0m, in \u001b[0;36mCallToolsNode.run\u001b[0;34m(self, ctx)\u001b[0m\n\u001b[1;32m    440\u001b[0m \u001b[38;5;28;01masync\u001b[39;00m \u001b[38;5;28;01mdef\u001b[39;00m\u001b[38;5;250m \u001b[39m\u001b[38;5;21mrun\u001b[39m(\n\u001b[1;32m    441\u001b[0m     \u001b[38;5;28mself\u001b[39m, ctx: GraphRunContext[GraphAgentState, GraphAgentDeps[DepsT, NodeRunEndT]]\n\u001b[1;32m    442\u001b[0m ) \u001b[38;5;241m-\u001b[39m\u001b[38;5;241m>\u001b[39m Union[ModelRequestNode[DepsT, NodeRunEndT], End[result\u001b[38;5;241m.\u001b[39mFinalResult[NodeRunEndT]]]:  \u001b[38;5;66;03m# noqa UP007\u001b[39;00m\n\u001b[0;32m--> 443\u001b[0m     \u001b[38;5;28;01masync\u001b[39;00m \u001b[38;5;28;01mwith\u001b[39;00m \u001b[38;5;28mself\u001b[39m\u001b[38;5;241m.\u001b[39mstream(ctx):\n\u001b[1;32m    444\u001b[0m         \u001b[38;5;28;01mpass\u001b[39;00m\n\u001b[1;32m    445\u001b[0m     \u001b[38;5;28;01massert\u001b[39;00m \u001b[38;5;28mself\u001b[39m\u001b[38;5;241m.\u001b[39m_next_node \u001b[38;5;129;01mis\u001b[39;00m \u001b[38;5;129;01mnot\u001b[39;00m \u001b[38;5;28;01mNone\u001b[39;00m, \u001b[38;5;124m'\u001b[39m\u001b[38;5;124mthe stream should set `self._next_node` before it ends\u001b[39m\u001b[38;5;124m'\u001b[39m\n",
      "File \u001b[0;32m/opt/homebrew/Caskroom/miniconda/base/envs/safety_sdl/lib/python3.10/contextlib.py:206\u001b[0m, in \u001b[0;36m_AsyncGeneratorContextManager.__aexit__\u001b[0;34m(self, typ, value, traceback)\u001b[0m\n\u001b[1;32m    204\u001b[0m \u001b[38;5;28;01mif\u001b[39;00m typ \u001b[38;5;129;01mis\u001b[39;00m \u001b[38;5;28;01mNone\u001b[39;00m:\n\u001b[1;32m    205\u001b[0m     \u001b[38;5;28;01mtry\u001b[39;00m:\n\u001b[0;32m--> 206\u001b[0m         \u001b[38;5;28;01mawait\u001b[39;00m anext(\u001b[38;5;28mself\u001b[39m\u001b[38;5;241m.\u001b[39mgen)\n\u001b[1;32m    207\u001b[0m     \u001b[38;5;28;01mexcept\u001b[39;00m \u001b[38;5;167;01mStopAsyncIteration\u001b[39;00m:\n\u001b[1;32m    208\u001b[0m         \u001b[38;5;28;01mreturn\u001b[39;00m \u001b[38;5;28;01mFalse\u001b[39;00m\n",
      "File \u001b[0;32m/opt/homebrew/Caskroom/miniconda/base/envs/safety_sdl/lib/python3.10/site-packages/pydantic_ai/_agent_graph.py:457\u001b[0m, in \u001b[0;36mCallToolsNode.stream\u001b[0;34m(self, ctx)\u001b[0m\n\u001b[1;32m    454\u001b[0m \u001b[38;5;28;01myield\u001b[39;00m stream\n\u001b[1;32m    456\u001b[0m \u001b[38;5;66;03m# Run the stream to completion if it was not finished:\u001b[39;00m\n\u001b[0;32m--> 457\u001b[0m \u001b[38;5;28;01masync\u001b[39;00m \u001b[38;5;28;01mfor\u001b[39;00m _event \u001b[38;5;129;01min\u001b[39;00m stream:\n\u001b[1;32m    458\u001b[0m     \u001b[38;5;28;01mpass\u001b[39;00m\n",
      "File \u001b[0;32m/opt/homebrew/Caskroom/miniconda/base/envs/safety_sdl/lib/python3.10/site-packages/pydantic_ai/_agent_graph.py:512\u001b[0m, in \u001b[0;36mCallToolsNode._run_stream\u001b[0;34m(self, ctx)\u001b[0m\n\u001b[1;32m    508\u001b[0m             \u001b[38;5;28;01mraise\u001b[39;00m exceptions\u001b[38;5;241m.\u001b[39mUnexpectedModelBehavior(\u001b[38;5;124m'\u001b[39m\u001b[38;5;124mReceived empty model response\u001b[39m\u001b[38;5;124m'\u001b[39m)\n\u001b[1;32m    510\u001b[0m     \u001b[38;5;28mself\u001b[39m\u001b[38;5;241m.\u001b[39m_events_iterator \u001b[38;5;241m=\u001b[39m _run_stream()\n\u001b[0;32m--> 512\u001b[0m \u001b[38;5;28;01masync\u001b[39;00m \u001b[38;5;28;01mfor\u001b[39;00m event \u001b[38;5;129;01min\u001b[39;00m \u001b[38;5;28mself\u001b[39m\u001b[38;5;241m.\u001b[39m_events_iterator:\n\u001b[1;32m    513\u001b[0m     \u001b[38;5;28;01myield\u001b[39;00m event\n",
      "File \u001b[0;32m/opt/homebrew/Caskroom/miniconda/base/envs/safety_sdl/lib/python3.10/site-packages/pydantic_ai/_agent_graph.py:490\u001b[0m, in \u001b[0;36mCallToolsNode._run_stream.<locals>._run_stream\u001b[0;34m()\u001b[0m\n\u001b[1;32m    485\u001b[0m \u001b[38;5;66;03m# At the moment, we prioritize at least executing tool calls if they are present.\u001b[39;00m\n\u001b[1;32m    486\u001b[0m \u001b[38;5;66;03m# In the future, we'd consider making this configurable at the agent or run level.\u001b[39;00m\n\u001b[1;32m    487\u001b[0m \u001b[38;5;66;03m# This accounts for cases like anthropic returns that might contain a text response\u001b[39;00m\n\u001b[1;32m    488\u001b[0m \u001b[38;5;66;03m# and a tool call response, where the text response just indicates the tool call will happen.\u001b[39;00m\n\u001b[1;32m    489\u001b[0m \u001b[38;5;28;01mif\u001b[39;00m tool_calls:\n\u001b[0;32m--> 490\u001b[0m     \u001b[38;5;28;01masync\u001b[39;00m \u001b[38;5;28;01mfor\u001b[39;00m event \u001b[38;5;129;01min\u001b[39;00m \u001b[38;5;28mself\u001b[39m\u001b[38;5;241m.\u001b[39m_handle_tool_calls(ctx, tool_calls):\n\u001b[1;32m    491\u001b[0m         \u001b[38;5;28;01myield\u001b[39;00m event\n\u001b[1;32m    492\u001b[0m \u001b[38;5;28;01melif\u001b[39;00m texts:\n\u001b[1;32m    493\u001b[0m     \u001b[38;5;66;03m# No events are emitted during the handling of text responses, so we don't need to yield anything\u001b[39;00m\n",
      "File \u001b[0;32m/opt/homebrew/Caskroom/miniconda/base/envs/safety_sdl/lib/python3.10/site-packages/pydantic_ai/_agent_graph.py:543\u001b[0m, in \u001b[0;36mCallToolsNode._handle_tool_calls\u001b[0;34m(self, ctx, tool_calls)\u001b[0m\n\u001b[1;32m    541\u001b[0m \u001b[38;5;66;03m# Then build the other request parts based on end strategy\u001b[39;00m\n\u001b[1;32m    542\u001b[0m tool_responses: \u001b[38;5;28mlist\u001b[39m[_messages\u001b[38;5;241m.\u001b[39mModelRequestPart] \u001b[38;5;241m=\u001b[39m \u001b[38;5;28mself\u001b[39m\u001b[38;5;241m.\u001b[39m_tool_responses\n\u001b[0;32m--> 543\u001b[0m \u001b[38;5;28;01masync\u001b[39;00m \u001b[38;5;28;01mfor\u001b[39;00m event \u001b[38;5;129;01min\u001b[39;00m process_function_tools(\n\u001b[1;32m    544\u001b[0m     tool_calls,\n\u001b[1;32m    545\u001b[0m     final_result \u001b[38;5;129;01mand\u001b[39;00m final_result\u001b[38;5;241m.\u001b[39mtool_name,\n\u001b[1;32m    546\u001b[0m     final_result \u001b[38;5;129;01mand\u001b[39;00m final_result\u001b[38;5;241m.\u001b[39mtool_call_id,\n\u001b[1;32m    547\u001b[0m     ctx,\n\u001b[1;32m    548\u001b[0m     tool_responses,\n\u001b[1;32m    549\u001b[0m ):\n\u001b[1;32m    550\u001b[0m     \u001b[38;5;28;01myield\u001b[39;00m event\n\u001b[1;32m    552\u001b[0m \u001b[38;5;28;01mif\u001b[39;00m final_result:\n",
      "File \u001b[0;32m/opt/homebrew/Caskroom/miniconda/base/envs/safety_sdl/lib/python3.10/site-packages/pydantic_ai/_agent_graph.py:734\u001b[0m, in \u001b[0;36mprocess_function_tools\u001b[0;34m(tool_calls, output_tool_name, output_tool_call_id, ctx, output_parts)\u001b[0m\n\u001b[1;32m    732\u001b[0m \u001b[38;5;28;01mfor\u001b[39;00m task \u001b[38;5;129;01min\u001b[39;00m done:\n\u001b[1;32m    733\u001b[0m     index \u001b[38;5;241m=\u001b[39m tasks\u001b[38;5;241m.\u001b[39mindex(task)\n\u001b[0;32m--> 734\u001b[0m     result \u001b[38;5;241m=\u001b[39m \u001b[43mtask\u001b[49m\u001b[38;5;241;43m.\u001b[39;49m\u001b[43mresult\u001b[49m\u001b[43m(\u001b[49m\u001b[43m)\u001b[49m\n\u001b[1;32m    735\u001b[0m     \u001b[38;5;28;01myield\u001b[39;00m _messages\u001b[38;5;241m.\u001b[39mFunctionToolResultEvent(result, tool_call_id\u001b[38;5;241m=\u001b[39mcall_index_to_event_id[index])\n\u001b[1;32m    737\u001b[0m     \u001b[38;5;28;01mif\u001b[39;00m \u001b[38;5;28misinstance\u001b[39m(result, _messages\u001b[38;5;241m.\u001b[39mRetryPromptPart):\n",
      "File \u001b[0;32m/opt/homebrew/Caskroom/miniconda/base/envs/safety_sdl/lib/python3.10/site-packages/pydantic_ai/tools.py:356\u001b[0m, in \u001b[0;36mTool.run\u001b[0;34m(self, message, run_context, tracer)\u001b[0m\n\u001b[1;32m    337\u001b[0m span_attributes \u001b[38;5;241m=\u001b[39m {\n\u001b[1;32m    338\u001b[0m     \u001b[38;5;124m'\u001b[39m\u001b[38;5;124mgen_ai.tool.name\u001b[39m\u001b[38;5;124m'\u001b[39m: \u001b[38;5;28mself\u001b[39m\u001b[38;5;241m.\u001b[39mname,\n\u001b[1;32m    339\u001b[0m     \u001b[38;5;66;03m# NOTE: this means `gen_ai.tool.call.id` will be included even if it was generated by pydantic-ai\u001b[39;00m\n\u001b[0;32m   (...)\u001b[0m\n\u001b[1;32m    353\u001b[0m     ),\n\u001b[1;32m    354\u001b[0m }\n\u001b[1;32m    355\u001b[0m \u001b[38;5;28;01mwith\u001b[39;00m tracer\u001b[38;5;241m.\u001b[39mstart_as_current_span(\u001b[38;5;124m'\u001b[39m\u001b[38;5;124mrunning tool\u001b[39m\u001b[38;5;124m'\u001b[39m, attributes\u001b[38;5;241m=\u001b[39mspan_attributes):\n\u001b[0;32m--> 356\u001b[0m     \u001b[38;5;28;01mreturn\u001b[39;00m \u001b[38;5;28;01mawait\u001b[39;00m \u001b[38;5;28mself\u001b[39m\u001b[38;5;241m.\u001b[39m_run(message, run_context)\n",
      "File \u001b[0;32m/opt/homebrew/Caskroom/miniconda/base/envs/safety_sdl/lib/python3.10/site-packages/pydantic_ai/tools.py:377\u001b[0m, in \u001b[0;36mTool._run\u001b[0;34m(self, message, run_context)\u001b[0m\n\u001b[1;32m    370\u001b[0m ctx \u001b[38;5;241m=\u001b[39m dataclasses\u001b[38;5;241m.\u001b[39mreplace(\n\u001b[1;32m    371\u001b[0m     run_context,\n\u001b[1;32m    372\u001b[0m     retry\u001b[38;5;241m=\u001b[39m\u001b[38;5;28mself\u001b[39m\u001b[38;5;241m.\u001b[39mcurrent_retry,\n\u001b[1;32m    373\u001b[0m     tool_name\u001b[38;5;241m=\u001b[39mmessage\u001b[38;5;241m.\u001b[39mtool_name,\n\u001b[1;32m    374\u001b[0m     tool_call_id\u001b[38;5;241m=\u001b[39mmessage\u001b[38;5;241m.\u001b[39mtool_call_id,\n\u001b[1;32m    375\u001b[0m )\n\u001b[1;32m    376\u001b[0m \u001b[38;5;28;01mtry\u001b[39;00m:\n\u001b[0;32m--> 377\u001b[0m     response_content \u001b[38;5;241m=\u001b[39m \u001b[38;5;28;01mawait\u001b[39;00m \u001b[38;5;28mself\u001b[39m\u001b[38;5;241m.\u001b[39mfunction_schema\u001b[38;5;241m.\u001b[39mcall(args_dict, ctx)\n\u001b[1;32m    378\u001b[0m \u001b[38;5;28;01mexcept\u001b[39;00m ModelRetry \u001b[38;5;28;01mas\u001b[39;00m e:\n\u001b[1;32m    379\u001b[0m     \u001b[38;5;28;01mreturn\u001b[39;00m \u001b[38;5;28mself\u001b[39m\u001b[38;5;241m.\u001b[39m_on_error(e, message)\n",
      "File \u001b[0;32m/opt/homebrew/Caskroom/miniconda/base/envs/safety_sdl/lib/python3.10/site-packages/pydantic_ai/_function_schema.py:52\u001b[0m, in \u001b[0;36mFunctionSchema.call\u001b[0;34m(self, args_dict, ctx)\u001b[0m\n\u001b[1;32m     50\u001b[0m \u001b[38;5;28;01mif\u001b[39;00m \u001b[38;5;28mself\u001b[39m\u001b[38;5;241m.\u001b[39mis_async:\n\u001b[1;32m     51\u001b[0m     function \u001b[38;5;241m=\u001b[39m cast(Callable[[Any], Awaitable[\u001b[38;5;28mstr\u001b[39m]], \u001b[38;5;28mself\u001b[39m\u001b[38;5;241m.\u001b[39mfunction)\n\u001b[0;32m---> 52\u001b[0m     \u001b[38;5;28;01mreturn\u001b[39;00m \u001b[38;5;28;01mawait\u001b[39;00m function(\u001b[38;5;241m*\u001b[39margs, \u001b[38;5;241m*\u001b[39m\u001b[38;5;241m*\u001b[39mkwargs)\n\u001b[1;32m     53\u001b[0m \u001b[38;5;28;01melse\u001b[39;00m:\n\u001b[1;32m     54\u001b[0m     function \u001b[38;5;241m=\u001b[39m cast(Callable[[Any], \u001b[38;5;28mstr\u001b[39m], \u001b[38;5;28mself\u001b[39m\u001b[38;5;241m.\u001b[39mfunction)\n",
      "File \u001b[0;32m~/VisualStudio/krict_hackathon/chemdx_agent/agents/sample_agent/subagent.py:74\u001b[0m, in \u001b[0;36mcall_sample_agent\u001b[0;34m(ctx, message2agent)\u001b[0m\n\u001b[1;32m     69\u001b[0m result \u001b[38;5;241m=\u001b[39m \u001b[38;5;28;01mawait\u001b[39;00m sample_agent\u001b[38;5;241m.\u001b[39mrun(\n\u001b[1;32m     70\u001b[0m     user_prompt, deps\u001b[38;5;241m=\u001b[39mdeps\n\u001b[1;32m     71\u001b[0m )\n\u001b[1;32m     73\u001b[0m output \u001b[38;5;241m=\u001b[39m result\u001b[38;5;241m.\u001b[39moutput\n\u001b[0;32m---> 74\u001b[0m \u001b[43mdeps\u001b[49m\u001b[38;5;241;43m.\u001b[39;49m\u001b[43madd_working_memory\u001b[49m\u001b[43m(\u001b[49m\u001b[43magent_name\u001b[49m\u001b[43m,\u001b[49m\u001b[43m \u001b[49m\u001b[43mmessage2agent\u001b[49m\u001b[43m)\u001b[49m\n\u001b[1;32m     75\u001b[0m deps\u001b[38;5;241m.\u001b[39mincrement_step()\n\u001b[1;32m     77\u001b[0m logger\u001b[38;5;241m.\u001b[39minfo(\u001b[38;5;124mf\u001b[39m\u001b[38;5;124m\"\u001b[39m\u001b[38;5;124m[\u001b[39m\u001b[38;5;132;01m{\u001b[39;00magent_name\u001b[38;5;132;01m}\u001b[39;00m\u001b[38;5;124m] Action: \u001b[39m\u001b[38;5;132;01m{\u001b[39;00moutput\u001b[38;5;241m.\u001b[39maction\u001b[38;5;132;01m}\u001b[39;00m\u001b[38;5;124m\"\u001b[39m)\n",
      "File \u001b[0;32m~/VisualStudio/krict_hackathon/chemdx_agent/schema.py:31\u001b[0m, in \u001b[0;36mAgentState.add_working_memory\u001b[0;34m(self, agent_name, memory)\u001b[0m\n\u001b[1;32m     30\u001b[0m \u001b[38;5;28;01mdef\u001b[39;00m\u001b[38;5;250m \u001b[39m\u001b[38;5;21madd_working_memory\u001b[39m(\u001b[38;5;28mself\u001b[39m, agent_name: \u001b[38;5;28mstr\u001b[39m, memory: \u001b[38;5;28mstr\u001b[39m):\n\u001b[0;32m---> 31\u001b[0m     \u001b[38;5;28;01mwith\u001b[39;00m \u001b[38;5;28;43mself\u001b[39;49m\u001b[38;5;241;43m.\u001b[39;49m\u001b[43m_lock\u001b[49m:\n\u001b[1;32m     32\u001b[0m         \u001b[38;5;28mself\u001b[39m\u001b[38;5;241m.\u001b[39mworking_memory\u001b[38;5;241m.\u001b[39mappend(\u001b[38;5;124mf\u001b[39m\u001b[38;5;124m\"\u001b[39m\u001b[38;5;124m[\u001b[39m\u001b[38;5;132;01m{\u001b[39;00magent_name\u001b[38;5;132;01m}\u001b[39;00m\u001b[38;5;124m] \u001b[39m\u001b[38;5;132;01m{\u001b[39;00mmemory\u001b[38;5;132;01m}\u001b[39;00m\u001b[38;5;124m\"\u001b[39m)\n",
      "File \u001b[0;32m/opt/homebrew/Caskroom/miniconda/base/envs/safety_sdl/lib/python3.10/site-packages/pydantic/main.py:991\u001b[0m, in \u001b[0;36mBaseModel.__getattr__\u001b[0;34m(self, item)\u001b[0m\n\u001b[1;32m    988\u001b[0m     \u001b[38;5;28;01mreturn\u001b[39;00m \u001b[38;5;28msuper\u001b[39m()\u001b[38;5;241m.\u001b[39m\u001b[38;5;21m__getattribute__\u001b[39m(item)  \u001b[38;5;66;03m# Raises AttributeError if appropriate\u001b[39;00m\n\u001b[1;32m    989\u001b[0m \u001b[38;5;28;01melse\u001b[39;00m:\n\u001b[1;32m    990\u001b[0m     \u001b[38;5;66;03m# this is the current error\u001b[39;00m\n\u001b[0;32m--> 991\u001b[0m     \u001b[38;5;28;01mraise\u001b[39;00m \u001b[38;5;167;01mAttributeError\u001b[39;00m(\u001b[38;5;124mf\u001b[39m\u001b[38;5;124m'\u001b[39m\u001b[38;5;132;01m{\u001b[39;00m\u001b[38;5;28mtype\u001b[39m(\u001b[38;5;28mself\u001b[39m)\u001b[38;5;241m.\u001b[39m\u001b[38;5;18m__name__\u001b[39m\u001b[38;5;132;01m!r}\u001b[39;00m\u001b[38;5;124m object has no attribute \u001b[39m\u001b[38;5;132;01m{\u001b[39;00mitem\u001b[38;5;132;01m!r}\u001b[39;00m\u001b[38;5;124m'\u001b[39m)\n",
      "\u001b[0;31mAttributeError\u001b[0m: 'AgentState' object has no attribute '_lock'"
>>>>>>> 93abebf5
     ]
    }
   ],
   "source": [
<<<<<<< HEAD
    "result = await run_main_agent(\"call sampleagent and run any function with any argument\")"
=======
    "result = await run_main_agent(\"what is the Ba2BiV3O11 emission max, decay time, and color\", deps=deps)"
>>>>>>> 93abebf5
   ]
  },
  {
   "cell_type": "code",
   "execution_count": null,
   "id": "cb6c191e",
   "metadata": {},
   "outputs": [
    {
     "data": {
      "text/plain": [
       "FinalAnswer(task='Retrieve the refcode for IRMOF-1.', final_answer='The refcode for IRMOF-1 is FEJWOE.', evaluation='The task was successfully completed as the refcode for IRMOF-1 was accurately retrieved.')"
      ]
     },
     "metadata": {},
     "output_type": "display_data"
    }
   ],
   "source": [
    "result.output"
   ]
  }
 ],
 "metadata": {
  "kernelspec": {
   "display_name": "safety_sdl",
   "language": "python",
   "name": "python3"
  },
  "language_info": {
   "codemirror_mode": {
    "name": "ipython",
    "version": 3
   },
   "file_extension": ".py",
   "mimetype": "text/x-python",
   "name": "python",
   "nbconvert_exporter": "python",
   "pygments_lexer": "ipython3",
   "version": "3.10.13"
  }
 },
 "nbformat": 4,
 "nbformat_minor": 5
}<|MERGE_RESOLUTION|>--- conflicted
+++ resolved
@@ -13,11 +13,7 @@
   },
   {
    "cell_type": "code",
-<<<<<<< HEAD
-   "execution_count": null,
-=======
    "execution_count": 7,
->>>>>>> 93abebf5
    "id": "28758f21",
    "metadata": {},
    "outputs": [],
@@ -38,9 +34,6 @@
   },
   {
    "cell_type": "code",
-<<<<<<< HEAD
-   "execution_count": 4,
-=======
    "execution_count": null,
    "id": "bef2c4b4",
    "metadata": {},
@@ -65,7 +58,6 @@
   {
    "cell_type": "code",
    "execution_count": 10,
->>>>>>> 93abebf5
    "id": "8a374328",
    "metadata": {},
    "outputs": [
@@ -73,14 +65,6 @@
      "name": "stderr",
      "output_type": "stream",
      "text": [
-<<<<<<< HEAD
-      "[Question] call sampleagent and run any function with any argument\n",
-      "[SampleAgent] Message2Agent: Hello, can you run a function for me?\n",
-      "[SampleAgent] Action: User asked to run a function, but did not specify which one or provide details.\n",
-      "[SampleAgent] Result: Unable to execute a function without specific details. Please provide the function name and required arguments.\n",
-      "[Final Answer] The sample agent was called, but it could not execute a function because no specific function name or arguments were provided.\n",
-      "[Evaluation] The task was not completed successfully because the request lacked necessary details.\n"
-=======
       "[Question] what is the Ba2BiV3O11 emission max, decay time, and color\n",
       "[SampleAgent] Message2Agent: Retrieve the emission maximum, decay time, and color of Ba2BiV3O11 from the ChemDX database.\n"
      ]
@@ -112,16 +96,11 @@
       "File \u001b[0;32m~/VisualStudio/krict_hackathon/chemdx_agent/schema.py:31\u001b[0m, in \u001b[0;36mAgentState.add_working_memory\u001b[0;34m(self, agent_name, memory)\u001b[0m\n\u001b[1;32m     30\u001b[0m \u001b[38;5;28;01mdef\u001b[39;00m\u001b[38;5;250m \u001b[39m\u001b[38;5;21madd_working_memory\u001b[39m(\u001b[38;5;28mself\u001b[39m, agent_name: \u001b[38;5;28mstr\u001b[39m, memory: \u001b[38;5;28mstr\u001b[39m):\n\u001b[0;32m---> 31\u001b[0m     \u001b[38;5;28;01mwith\u001b[39;00m \u001b[38;5;28;43mself\u001b[39;49m\u001b[38;5;241;43m.\u001b[39;49m\u001b[43m_lock\u001b[49m:\n\u001b[1;32m     32\u001b[0m         \u001b[38;5;28mself\u001b[39m\u001b[38;5;241m.\u001b[39mworking_memory\u001b[38;5;241m.\u001b[39mappend(\u001b[38;5;124mf\u001b[39m\u001b[38;5;124m\"\u001b[39m\u001b[38;5;124m[\u001b[39m\u001b[38;5;132;01m{\u001b[39;00magent_name\u001b[38;5;132;01m}\u001b[39;00m\u001b[38;5;124m] \u001b[39m\u001b[38;5;132;01m{\u001b[39;00mmemory\u001b[38;5;132;01m}\u001b[39;00m\u001b[38;5;124m\"\u001b[39m)\n",
       "File \u001b[0;32m/opt/homebrew/Caskroom/miniconda/base/envs/safety_sdl/lib/python3.10/site-packages/pydantic/main.py:991\u001b[0m, in \u001b[0;36mBaseModel.__getattr__\u001b[0;34m(self, item)\u001b[0m\n\u001b[1;32m    988\u001b[0m     \u001b[38;5;28;01mreturn\u001b[39;00m \u001b[38;5;28msuper\u001b[39m()\u001b[38;5;241m.\u001b[39m\u001b[38;5;21m__getattribute__\u001b[39m(item)  \u001b[38;5;66;03m# Raises AttributeError if appropriate\u001b[39;00m\n\u001b[1;32m    989\u001b[0m \u001b[38;5;28;01melse\u001b[39;00m:\n\u001b[1;32m    990\u001b[0m     \u001b[38;5;66;03m# this is the current error\u001b[39;00m\n\u001b[0;32m--> 991\u001b[0m     \u001b[38;5;28;01mraise\u001b[39;00m \u001b[38;5;167;01mAttributeError\u001b[39;00m(\u001b[38;5;124mf\u001b[39m\u001b[38;5;124m'\u001b[39m\u001b[38;5;132;01m{\u001b[39;00m\u001b[38;5;28mtype\u001b[39m(\u001b[38;5;28mself\u001b[39m)\u001b[38;5;241m.\u001b[39m\u001b[38;5;18m__name__\u001b[39m\u001b[38;5;132;01m!r}\u001b[39;00m\u001b[38;5;124m object has no attribute \u001b[39m\u001b[38;5;132;01m{\u001b[39;00mitem\u001b[38;5;132;01m!r}\u001b[39;00m\u001b[38;5;124m'\u001b[39m)\n",
       "\u001b[0;31mAttributeError\u001b[0m: 'AgentState' object has no attribute '_lock'"
->>>>>>> 93abebf5
      ]
     }
    ],
    "source": [
-<<<<<<< HEAD
-    "result = await run_main_agent(\"call sampleagent and run any function with any argument\")"
-=======
     "result = await run_main_agent(\"what is the Ba2BiV3O11 emission max, decay time, and color\", deps=deps)"
->>>>>>> 93abebf5
    ]
   },
   {
